# Part of the LLVM Project, under the Apache License v2.0 with LLVM Exceptions.
# See https://llvm.org/LICENSE.txt for license information.
# SPDX-License-Identifier: Apache-2.0 WITH LLVM-exception
# Also available under a BSD-style license. See LICENSE.

import argparse
import re
import sys

from torch_mlir_e2e_test.framework import run_tests
from torch_mlir_e2e_test.reporting import report_results
from torch_mlir_e2e_test.registry import GLOBAL_TEST_REGISTRY


# Available test configs.
from torch_mlir_e2e_test.configs import (
    LazyTensorCoreTestConfig,
    LinalgOnTensorsBackendTestConfig,
    StablehloBackendTestConfig,
    NativeTorchTestConfig,
    TcpBackendTestConfig,
    TorchScriptTestConfig,
    TosaBackendTestConfig,
    TorchDynamoTestConfig,
)

from torch_mlir_e2e_test.linalg_on_tensors_backends.refbackend import RefBackendLinalgOnTensorsBackend
from torch_mlir_e2e_test.stablehlo_backends.linalg_on_tensors import LinalgOnTensorsStablehloBackend
from torch_mlir_e2e_test.tcp_backends.linalg_on_tensors import LinalgOnTensorsTcpBackend
from torch_mlir_e2e_test.tosa_backends.linalg_on_tensors import LinalgOnTensorsTosaBackend

from .xfail_sets import (
    LINALG_XFAIL_SET,
    MAKE_FX_TOSA_PASS_SET,
    STABLEHLO_PASS_SET,
    TCP_PASS_SET,
    TOSA_PASS_SET,
    LTC_XFAIL_SET,
    LTC_CRASHING_SET,
    TORCHDYNAMO_XFAIL_SET,
    TORCHDYNAMO_CRASHING_SET
)

# Import tests to register them in the global registry.
from torch_mlir_e2e_test.test_suite import register_all_tests
register_all_tests()

def _get_argparse():
<<<<<<< HEAD
    config_choices = ["native_torch", "torchscript", "linalg", "stablehlo", "tcp", "tosa", "lazy_tensor_core", "torchdynamo"]
=======
    config_choices = ["native_torch", "torchscript", "linalg", "stablehlo", "make_fx_tosa", "tosa", "lazy_tensor_core", "torchdynamo"]
>>>>>>> bcbfeeca
    parser = argparse.ArgumentParser(description="Run torchscript e2e tests.")
    parser.add_argument("-c", "--config",
        choices=config_choices,
        default="linalg",
        help=f"""
Meaning of options:
"linalg": run through torch-mlir"s default Linalg-on-Tensors backend.
"stablehlo": run through torch-mlir"s default StableHLO backend.
"tcp": run through torch-mlir's default TCP backend.
"tosa": run through torch-mlir"s default TOSA backend.
"native_torch": run the torch.nn.Module as-is without compiling (useful for verifying model is deterministic; ALL tests should pass in this configuration).
"torchscript": compile the model to a torch.jit.ScriptModule, and then run that as-is (useful for verifying TorchScript is modeling the program correctly).
"lazy_tensor_core": run the model through the Lazy Tensor Core frontend and execute the traced graph.
"torchdynamo": run the model through the TorchDynamo frontend and execute the graph using Linalg-on-Tensors.
""")
    parser.add_argument("-f", "--filter", default=".*", help="""
Regular expression specifying which tests to include in this run.
""")
    parser.add_argument("-v", "--verbose",
                        default=False,
                        action="store_true",
                        help="report test results with additional detail")
    parser.add_argument("-s", "--sequential",
                        default=False,
                        action="store_true",
                        help="""Run tests sequentially rather than in parallel.
This can be useful for debugging, since it runs the tests in the same process,
which make it easier to attach a debugger or get a stack trace.""")
    parser.add_argument("--crashing_tests_to_not_attempt_to_run_and_a_bug_is_filed",
                        metavar="TEST", type=str, nargs="+",
                        help="A set of tests to not attempt to run, since they crash and cannot be XFAILed.")
    parser.add_argument("--ignore_failures", 
                        default=False,
                        action="store_true",
                        help="return exit code 0 even if the test fails to unblock pipeline")
    return parser

def main():
    args = _get_argparse().parse_args()

    all_test_unique_names = set(
        test.unique_name for test in GLOBAL_TEST_REGISTRY)

    # Find the selected config.
    if args.config == "linalg":
        config = LinalgOnTensorsBackendTestConfig(RefBackendLinalgOnTensorsBackend())
        xfail_set = LINALG_XFAIL_SET
        crashing_set = set()
    elif args.config == "tosa":
        config = TosaBackendTestConfig(LinalgOnTensorsTosaBackend())
        xfail_set = all_test_unique_names - TOSA_PASS_SET
        crashing_set = set()
<<<<<<< HEAD
    elif args.config == 'tcp':
        config = TcpBackendTestConfig(LinalgOnTensorsTcpBackend())
        xfail_set = all_test_unique_names - TCP_PASS_SET
=======
    elif args.config == "make_fx_tosa":
        config = TosaBackendTestConfig(LinalgOnTensorsTosaBackend(), use_make_fx=True)
        xfail_set = all_test_unique_names - MAKE_FX_TOSA_PASS_SET
>>>>>>> bcbfeeca
        crashing_set = set()
    elif args.config == "stablehlo":
        config = StablehloBackendTestConfig(LinalgOnTensorsStablehloBackend())
        xfail_set = all_test_unique_names - STABLEHLO_PASS_SET
        crashing_set = set()
    elif args.config == "native_torch":
        config = NativeTorchTestConfig()
        xfail_set = set()
        crashing_set = set()
    elif args.config == "torchscript":
        config = TorchScriptTestConfig()
        xfail_set = set()
        crashing_set = set()
    elif args.config == "lazy_tensor_core":
        config = LazyTensorCoreTestConfig()
        xfail_set = LTC_XFAIL_SET
        crashing_set = LTC_CRASHING_SET
    elif args.config == "torchdynamo":
        config = TorchDynamoTestConfig(RefBackendLinalgOnTensorsBackend())
        xfail_set = TORCHDYNAMO_XFAIL_SET
        crashing_set = TORCHDYNAMO_CRASHING_SET

    do_not_attempt = set(args.crashing_tests_to_not_attempt_to_run_and_a_bug_is_filed or []).union(crashing_set)
    available_tests = [test for test in GLOBAL_TEST_REGISTRY if test.unique_name not in do_not_attempt]
    if args.crashing_tests_to_not_attempt_to_run_and_a_bug_is_filed is not None:
        for arg in args.crashing_tests_to_not_attempt_to_run_and_a_bug_is_filed:
            if arg not in all_test_unique_names:
                print(f"ERROR: --crashing_tests_to_not_attempt_to_run_and_a_bug_is_filed argument '{arg}' is not a valid test name")
                sys.exit(1)

    # Find the selected tests, and emit a diagnostic if none are found.
    tests = [
        test for test in available_tests
        if re.match(args.filter, test.unique_name)
    ]
    if len(tests) == 0:
        print(
            f"ERROR: the provided filter {args.filter!r} does not match any tests"
        )
        print("The available tests are:")
        for test in available_tests:
            print(test.unique_name)
        sys.exit(1)

    # Run the tests.
    results = run_tests(tests, config, args.sequential, args.verbose)

    # Report the test results.
    failed = report_results(results, xfail_set, args.verbose, args.config)
    if args.ignore_failures:
        sys.exit(0)
    sys.exit(1 if failed else 0)

def _suppress_warnings():
    import warnings
    # Ignore warning due to Python bug:
    # https://stackoverflow.com/questions/4964101/pep-3118-warning-when-using-ctypes-array-as-numpy-array
    warnings.filterwarnings("ignore",
                            message="A builtin ctypes object gave a PEP3118 format string that does not match its itemsize")

if __name__ == "__main__":
    _suppress_warnings()
    main()<|MERGE_RESOLUTION|>--- conflicted
+++ resolved
@@ -46,11 +46,7 @@
 register_all_tests()
 
 def _get_argparse():
-<<<<<<< HEAD
-    config_choices = ["native_torch", "torchscript", "linalg", "stablehlo", "tcp", "tosa", "lazy_tensor_core", "torchdynamo"]
-=======
-    config_choices = ["native_torch", "torchscript", "linalg", "stablehlo", "make_fx_tosa", "tosa", "lazy_tensor_core", "torchdynamo"]
->>>>>>> bcbfeeca
+    config_choices = ["native_torch", "torchscript", "linalg", "stablehlo", "tcp", "make_fx_tosa", "tosa", "lazy_tensor_core", "torchdynamo"]
     parser = argparse.ArgumentParser(description="Run torchscript e2e tests.")
     parser.add_argument("-c", "--config",
         choices=config_choices,
@@ -103,15 +99,13 @@
         config = TosaBackendTestConfig(LinalgOnTensorsTosaBackend())
         xfail_set = all_test_unique_names - TOSA_PASS_SET
         crashing_set = set()
-<<<<<<< HEAD
     elif args.config == 'tcp':
         config = TcpBackendTestConfig(LinalgOnTensorsTcpBackend())
         xfail_set = all_test_unique_names - TCP_PASS_SET
-=======
+        crashing_set = set()
     elif args.config == "make_fx_tosa":
         config = TosaBackendTestConfig(LinalgOnTensorsTosaBackend(), use_make_fx=True)
         xfail_set = all_test_unique_names - MAKE_FX_TOSA_PASS_SET
->>>>>>> bcbfeeca
         crashing_set = set()
     elif args.config == "stablehlo":
         config = StablehloBackendTestConfig(LinalgOnTensorsStablehloBackend())
