--- conflicted
+++ resolved
@@ -29,18 +29,15 @@
 from torch_mlir_e2e_test.tcp_backends.linalg_on_tensors import LinalgOnTensorsTcpBackend
 from torch_mlir_e2e_test.tosa_backends.linalg_on_tensors import LinalgOnTensorsTosaBackend
 
-<<<<<<< HEAD
-from .xfail_sets import LINALG_XFAIL_SET, STABLEHLO_PASS_SET, TCP_PASS_SET, TOSA_PASS_SET, LTC_XFAIL_SET, TORCHDYNAMO_XFAIL_SET
-=======
 from .xfail_sets import (
     LINALG_XFAIL_SET,
     STABLEHLO_PASS_SET,
+    TCP_PASS_SET,
     TOSA_PASS_SET,
     LTC_XFAIL_SET,
     TORCHDYNAMO_XFAIL_SET,
     TORCHDYNAMO_CRASHING_SET
 )
->>>>>>> eab1930c
 
 # Import tests to register them in the global registry.
 from torch_mlir_e2e_test.test_suite import register_all_tests
@@ -95,15 +92,10 @@
     elif args.config == "tosa":
         config = TosaBackendTestConfig(LinalgOnTensorsTosaBackend())
         xfail_set = all_test_unique_names - TOSA_PASS_SET
-<<<<<<< HEAD
     if args.config == 'tcp':
         config = TcpBackendTestConfig(LinalgOnTensorsTcpBackend())
         xfail_set = all_test_unique_names - TCP_PASS_SET
     if args.config == "stablehlo":
-=======
-        crashing_set = set()
-    elif args.config == "stablehlo":
->>>>>>> eab1930c
         config = StablehloBackendTestConfig(LinalgOnTensorsStablehloBackend())
         xfail_set = all_test_unique_names - STABLEHLO_PASS_SET
         crashing_set = set()
