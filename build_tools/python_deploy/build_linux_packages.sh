--- conflicted
+++ resolved
@@ -316,18 +316,12 @@
 
   echo ":::: Run TOSA e2e integration tests"
   python -m e2e_testing.main --config=tosa -v
-<<<<<<< HEAD
 
   echo ":::: Run Lazy Tensor Core e2e integration tests"
   python -m e2e_testing.main --config=lazy_tensor_core -v
 
-  echo ":::: Run TorchDynamo e2e integration tests"
-  python -m e2e_testing.main --config=torchdynamo -v
-
   echo ":::: Run TCP e2e integration tests"
   python -m e2e_testing.main --config=tcp -v
-=======
->>>>>>> bcbfeeca
 }
 
 function setup_venv() {
